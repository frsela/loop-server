/* This Source Code Form is subject to the terms of the Mozilla Public
 * License, v. 2.0. If a copy of the MPL was not distributed with this
 * file, You can obtain one at http://mozilla.org/MPL/2.0/. */

"use strict";

var conf = require("./config").conf;
<<<<<<< HEAD
var loopPackageData = require('../package.json');
var os = require("os");

// We make the assumption that this won't change once launched.
var hostname = os.hostname();
=======
var strftime = require("strftime");
var sendError = require("./utils").sendError;
var errors = require("./errno.json");
>>>>>>> d6b530c3

function handle503(logError) {
  return function UnavailableService(req, res, next) {
    res.serverError = function raiseError(error) {
      if (error) {
        logError(error);
        sendError(res, 503, errors.BACKEND, "Service Unavailable");
        return true;
      }
      return false;
    };

    next();
  };
}

function addHeaders(req, res, next) {
  /* Make sure we don't decorate the writeHead more than one time. */
  if (res._headersMiddleware) {
    next();
    return;
  }

  var writeHead = res.writeHead;
  res._headersMiddleware = true;
  res.writeHead = function headersWriteHead() {
    if (res.statusCode === 200 || res.statusCode === 401) {
      res.setHeader('Timestamp', Date.now());
    }

    if (res.statusCode === 503 || res.statusCode === 429) {
      res.setHeader('Retry-After', conf.get('retryAfter'));
    }
    writeHead.apply(res, arguments);
  };
  next();
}


function logMetrics(req, res, next) {
  if (conf.get('metrics') === true) {
    var start =  new Date();

    res.on('finish', function() {
      var ip = req.headers['x-forwarded-for'] || req.connection.remoteAddress;

      var line = {
        op: 'request.summary',
        code: res.statusCode,
        path: req.path,
        query: req.query,
        agent: req.headers['user-agent'],
        t: Date.now() - start,
        user: req.user,
        token: req.token,
        callUrlData: req.callUrlData,
        v: loopPackageData.version,
        name: loopPackageData.name,
        hostname: hostname,
        lang: req.headers["accept-language"],
        ip: ip
      };

      console.log(JSON.stringify(line));
    });
  }
  next();
}


module.exports = {
  handle503: handle503,
  addHeaders: addHeaders,
  logMetrics: logMetrics
};<|MERGE_RESOLUTION|>--- conflicted
+++ resolved
@@ -5,17 +5,14 @@
 "use strict";
 
 var conf = require("./config").conf;
-<<<<<<< HEAD
 var loopPackageData = require('../package.json');
 var os = require("os");
 
 // We make the assumption that this won't change once launched.
 var hostname = os.hostname();
-=======
-var strftime = require("strftime");
 var sendError = require("./utils").sendError;
 var errors = require("./errno.json");
->>>>>>> d6b530c3
+
 
 function handle503(logError) {
   return function UnavailableService(req, res, next) {
