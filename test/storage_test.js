/* This Source Code Form is subject to the terms of the Mozilla Public
 * License, v. 2.0. If a copy of the MPL was not distributed with this
 * file, You can obtain one at http://mozilla.org/MPL/2.0/. */

"use strict";
var expect = require("chai").expect;
var crypto = require("crypto");
var sinon = require("sinon");

var getStorage = require("../loop/storage");
var conf = require("../loop").conf;
var hmac = require("../loop").hmac;
var generateToken = require("../loop/tokenlib").generateToken;

var uuid = "1234";
var user = "alexis@notmyidea.com";
var userMac = hmac(user, conf.get("userMacSecret"));
var callerId = 'natim@mozilla.com';
var simplePushURL = "https://push.mozilla.com/test";
var fakeCallInfo = conf.get("fakeCallInfo");


describe("Storage", function() {
  function testStorage(name, createStorage) {
    var storage,
        a_second = 1 / 3600,  // A second in hours.
        calls = [
        {
          callId:       crypto.randomBytes(16).toString("hex"),
          callerId:     callerId,
          userMac:      userMac,
          sessionId:    fakeCallInfo.session1,
          calleeToken:  fakeCallInfo.token1,
          callState:    "init",
          timestamp:    0
        },
        {
          callId:       crypto.randomBytes(16).toString("hex"),
          callerId:     callerId,
          userMac:      userMac,
          sessionId:    fakeCallInfo.session2,
          calleeToken:  fakeCallInfo.token2,
          callState:    "init",
          timestamp:    1
        },
        {
          callId:       crypto.randomBytes(16).toString("hex"),
          callerId:     callerId,
          userMac:      userMac,
          sessionId:    fakeCallInfo.session3,
          calleeToken:  fakeCallInfo.token2,
          callState:    "terminated",
          timestamp:    2
        }
      ],
      call = calls[0],
      urls = [
        {
          timestamp:  0,
          expires: conf.get("callUrlTimeout")
        },
        {
          timestamp:  1,
          expires: conf.get("callUrlTimeout")
        },
        {
          timestamp:  2,
          expires: conf.get("callUrlTimeout")
        }
      ],
    urlData = urls[0],
    token = generateToken(conf.get("callUrlTokenSize"));

    describe(name, function() {
      beforeEach(function() {
        storage = createStorage({
          tokenDuration: conf.get('tokBox').tokenDuration,
          hawkSessionDuration: conf.get('hawkSessionDuration'),
<<<<<<< HEAD
          callDuration: conf.get('callDuration')
=======
          maxSimplePushUrls: conf.get('maxSimplePushUrls')
>>>>>>> 185cfb01
        });
      });

      afterEach(function(done) {
        storage.drop(function(err) {
          // Remove the storage reference so tests blow up in an explicit way.
          storage = undefined;
          done(err);
        });
      });

      describe('#revokeURLToken', function() {
        it("should add a revoked url", function(done) {
          storage.revokeURLToken({uuid: uuid, expires: a_second},
            function(err) {
              if (err)  {
                throw err;
              }
              storage.getCallUrlData(uuid, function(err, value){
                expect(value).to.equal(null);
                done(err);
              });
            });
        });
      });

      describe("#addUserSimplePushURL", function() {
        it("should be able to add a user simple push URL", function(done) {
          storage.addUserSimplePushURL(userMac, simplePushURL, function(err) {
            if (err) {
              throw err;
            }
            storage.getUserSimplePushURLs(userMac, function(err, urls) {
              expect(urls).to.have.length(1);
              expect(urls).to.eql([simplePushURL]);
              done(err);
            });
          });
        });

        it("should not overwrite existing simple push URLs", function(done) {
          storage.addUserSimplePushURL(userMac, simplePushURL, function(err) {
            storage.addUserSimplePushURL(userMac, simplePushURL + '2',
              function(err) {
                storage.getUserSimplePushURLs(userMac, function(err, urls) {
                  expect(urls).to.have.length(2);
                  expect(urls).to.contain(simplePushURL);
                  expect(urls).to.contain(simplePushURL + '2');
                  done(err);
                });
              });
          });
        });

        it("should dedupe URLs", function(done) {
          storage.addUserSimplePushURL(userMac, simplePushURL, function(err) {
            storage.addUserSimplePushURL(userMac, simplePushURL,
              function(err) {
                storage.getUserSimplePushURLs(userMac, function(err, urls) {
                  expect(urls).to.have.length(1);
                  expect(urls).to.contain(simplePushURL);
                  done(err);
                });
              });
          });
        });

        it("should not store more than X records", function(done) {
          storage.addUserSimplePushURL(userMac, simplePushURL, function(err) {
            storage.addUserSimplePushURL(userMac, simplePushURL + "2",
              function(err) {
                storage.addUserSimplePushURL(userMac, simplePushURL + "3",
                  function(err) {
                    storage.getUserSimplePushURLs(userMac, function(err, urls) {
                      expect(urls).to.have.length(2);
                      expect(urls).to.not.contain(simplePushURL);
                      done(err);
                    });
                  });
              });
          });
        });

      });

      describe("#getUserSimplePushURLs", function() {
        it("should return an empty list if nothing had been registered",
          function(done) {
            storage.getUserSimplePushURLs("does-not-exist",
              function(err, urls) {
                if (err) throw err;
                expect(urls).to.eql([]);
                done();
              });
          });
      });

<<<<<<< HEAD
=======
      describe("#removeSimplePushURL", function() {
        it("should delete an existing simple push URL", function(done) {
          storage.addUserSimplePushURL(userMac, simplePushURL, function(err) {
            if (err) throw err;
            storage.addUserSimplePushURL(userMac, simplePushURL + "2",
              function(err) {
                if (err) throw err;
                storage.removeSimplePushURL(userMac, simplePushURL,
                  function(err) {
                    if (err) throw err;
                    storage.getUserSimplePushURLs(userMac,
                      function(err, urls) {
                        if (err) throw err;
                        expect(urls.length).to.eql(1);
                        expect(urls).to.not.contain(simplePushURL);
                        done();
                      });
                  });
              });
          });
        });
      });

      describe("#addUserCallUrlData", function() {
        it("should be able to add one call-url to the store", function(done) {
          storage.addUserCallUrlData(userMac, token, urlData, function(err) {
            if (err) {
              throw err;
            }
            storage.getUserCallUrls(userMac, function(err, results) {
              if (err) {
                throw err;
              }
              expect(results).to.have.length(1);
              expect(results).to.eql([urlData]);
              done();
            });
          });
        });

        it("should require a timestamp property for the urlData",
          function(done) {
            var invalidData = JSON.parse(JSON.stringify(urlData));
            invalidData.timestamp = undefined;
            storage.addUserCallUrlData(userMac, token, invalidData,
              function(err) {
                expect(err.message)
                  .eql("urlData should have a timestamp property.");
                done();
              });
          });
      });

      describe("#getUserCallUrls", function() {
        var sandbox;

        beforeEach(function() {
          sandbox = sinon.sandbox.create();
        });

        afterEach(function() {
          sandbox.restore();
        });

        it("should keep a list of the user urls", function(done) {
          storage.addUserCallUrlData(
            userMac,
            generateToken(conf.get("callUrlTokenSize")),
            urls[0],
            function() {
              storage.addUserCallUrlData(
                userMac,
                generateToken(conf.get("callUrlTokenSize")),
                urls[1],
                function() {
                  storage.addUserCallUrlData(
                    userMac,
                    generateToken(conf.get("callUrlTokenSize")),
                    urls[2],
                    function() {
                      storage.getUserCallUrls(userMac, function(err, results) {
                        expect(results).to.have.length(3);
                        expect(results).to.eql(urls);
                        done(err);
                      });
                    });
                });
            });
        });

        it("should return an empty list if no urls", function(done) {
          storage.getUserCallUrls(userMac, function(err, results) {
            expect(results).to.eql([]);
            done(err);
          });
        });

        it("should handle storage errors correctly.", function(done) {
          sandbox.stub(storage._client, "smembers",
            function(key, cb){
              cb("error");
            });

          storage.getUserCallUrls(userMac, function(err, results) {
            expect(err).to.eql("error");
            expect(typeof results).to.eql("undefined");
            done();
          });
        });
      });

      describe("#getCallUrlData", function() {
        it("should be able to list a call-url by its id", function(done) {
          storage.addUserCallUrlData(userMac, token, urlData, function(err) {
            if (err) {
              throw err;
            }
            storage.getCallUrlData(token, function(err, result) {
              if (err) {
                throw err;
              }
              expect(result).to.eql(urlData);
              done();
            });
          });
        });

        it("should return null if the call-url doesn't exist", function(done) {
          storage.getCall("does-not-exist", function(err, call) {
            expect(call).to.eql(null);
            done();
          });
        });
      });
>>>>>>> 185cfb01

      describe("#addUserCalls", function() {
        it("should be able to add one call to the store", function(done) {
          storage.addUserCall(userMac, call, function(err) {
            if (err) {
              throw err;
            }
            storage.getUserCalls(userMac, function(err, results) {
              if (err) {
                throw err;
              }
              expect(results).to.have.length(1);
              expect(results).to.eql([call]);
              done();
            });
          });
        });
      });

      describe("#getUserCalls", function() {
        var sandbox;

        beforeEach(function() {
          sandbox = sinon.sandbox.create();
        });

        afterEach(function() {
          sandbox.restore();
        });

        it("should keep a list of the user calls", function(done) {
          storage.addUserCall(userMac, calls[0], function(err) {
            if (err) throw err;
            storage.addUserCall(userMac, calls[1], function(err) {
              if (err) throw err;
              storage.addUserCall(userMac, calls[2], function(err) {
                if (err) throw err;
                storage.getUserCalls(userMac, function(err, results) {
                  if (err) throw err;
                  expect(results).to.have.length(3);
                  expect(results).to.eql(calls.map(function(call, key) {
                    call.callState = (key === 2) ? "terminated" : "init";
                    return call;
                  }));
                  done();
                });
              });
            });
          });
        });

        it("should return an empty list if no calls", function(done) {
          storage.getUserCalls(userMac, function(err, results) {
            expect(results).to.eql([]);
            done(err);
          });
        });

        it("should handle storage errors correctly.", function(done) {
          sandbox.stub(storage._client, "smembers",
            function(key, cb){
              cb("error");
            });

          storage.getUserCalls(userMac, function(err, results) {
            expect(err).to.eql("error");
            expect(typeof results).to.eql("undefined");
            done();
          });
        });
      });

      describe("#getCall", function() {
        it("should be able to list a call by its id", function(done) {
          storage.addUserCall(userMac, call, function(err) {
            if (err) {
              throw err;
            }
            storage.getCall(call.callId, function(err, result) {
              if (err) {
                throw err;
              }
              expect(result).to.eql(call);
              done();
            });
          });
        });

        it("should return null if the call doesn't exist", function(done) {
          storage.getCall("does-not-exist", function(err, call) {
            expect(call).to.eql(null);
            done();
          });
        });
      });

      describe("#deleteCall", function() {
        it("should delete an existing call", function(done) {
          storage.addUserCall(userMac, call, function(err) {
            storage.deleteCall(call.callId, function(err, result) {
              if (err) throw err;
              expect(result).to.eql(true);
              storage.getCall(call.callId, function(err, result) {
                if (err) throw err;
                expect(result).to.equal(null);
                done(err);
              });
            });
          });
        });

        it("should return an error if the call doesn't exist", function(done) {
          storage.deleteCall("does-not-exist", function(err, result) {
            expect(result).to.eql(false);
            done();
          });
        });
      });

      describe("#getHawkSession", function() {
        it("should return null if the hawk session doesn't exist",
          function(done) {
            storage.getHawkSession("does-not-exist", function(err, result) {
              expect(result).to.eql(null);
              done();
            });
          });
      });

      describe("#setHawkSession", function() {
        it("should return a valid hawk session", function(done) {
          storage.setHawkSession("id", "key", function(err) {
            if (err) {
              throw err;
            }
            storage.getHawkSession("id", function(err, result) {
              expect(result).to.eql({
                key: "key",
                algorithm: "sha256"
              });
              done();
            });
          });
        });
      });

      describe("#setHawkUser, #getHawkUser", function() {
        it("should store and retrieve an user hawk session", function(done) {
          storage.setHawkUser("userhash", "tokenid", function(err) {
            if (err) {
              throw err;
            }
            storage.getHawkUser("tokenid", function(err, result) {
              if (err) {
                throw err;
              }
              expect(result).to.eql("userhash");
              done();
            });
          });
        });
      });

      describe("#setCallState", function() {
        it("should set the call state", function(done) {
          storage.setCallState("12345", "init", 10, function(err) {
            if (err) throw err;
            storage.getCallState("12345", function(err, state) {
              if (err) throw err;
              expect(state).to.eql("init");
              done();
            });
          });
        });

        it("should check the states are valid before storing them",
          function(done) {
            storage.setCallState("12345", "terminated:unauthorized",
              function(err) {
                expect(err).to.not.eql(null);
                expect(err.message).match(/should be one of/);
                done();
              });
          });
      });

      describe("#getCallState", function() {
        it("should return null when no call state is set", function(done) {
          storage.getCallState("12345", function(err, state) {
            if (err) throw err;
            expect(state).to.eql(null);
            done();
          });
        });
      });

      describe("#ping", function() {
        it("should return true if we are connected", function(done) {
          storage.ping(function(connected) {
            expect(connected).to.eql(true);
            done();
          });
        });
      });
    });
  }

  // Test all the storages implementation.
  testStorage("Redis", function createRedisStorage(options) {
    return getStorage({engine: "redis", settings: {"db": 5}}, options);
  });
});<|MERGE_RESOLUTION|>--- conflicted
+++ resolved
@@ -76,11 +76,8 @@
         storage = createStorage({
           tokenDuration: conf.get('tokBox').tokenDuration,
           hawkSessionDuration: conf.get('hawkSessionDuration'),
-<<<<<<< HEAD
-          callDuration: conf.get('callDuration')
-=======
+          callDuration: conf.get('callDuration'),
           maxSimplePushUrls: conf.get('maxSimplePushUrls')
->>>>>>> 185cfb01
         });
       });
 
@@ -178,8 +175,6 @@
           });
       });
 
-<<<<<<< HEAD
-=======
       describe("#removeSimplePushURL", function() {
         it("should delete an existing simple push URL", function(done) {
           storage.addUserSimplePushURL(userMac, simplePushURL, function(err) {
@@ -314,7 +309,6 @@
           });
         });
       });
->>>>>>> 185cfb01
 
       describe("#addUserCalls", function() {
         it("should be able to add one call to the store", function(done) {
